from typing import List
from typing import Optional

from fedservice.build_entity import FederationEntityBuilder
from fedservice.entity import FederationEntity
from idpyoidc.client.defaults import DEFAULT_KEY_DEFS


def main(entity_id: str,
         authority_hints: Optional[List[str]],
         trust_anchors: Optional[dict],
         preference: Optional[dict] = None):
    entity = FederationEntityBuilder(
        entity_id,
        preference=preference,
        key_conf={"key_defs": DEFAULT_KEY_DEFS},
        authority_hints=authority_hints
    )
    entity.add_services()
    entity.add_functions()
    entity.add_endpoints()

    federation_entity = FederationEntity(**entity.conf)
<<<<<<< HEAD
    federation_entity.function.trust_anchors = trust_anchors
=======
    federation_entity.function.trust_chain_collector.trust_anchors = trust_anchors
>>>>>>> 232fcbe7
    return federation_entity<|MERGE_RESOLUTION|>--- conflicted
+++ resolved
@@ -21,9 +21,5 @@
     entity.add_endpoints()
 
     federation_entity = FederationEntity(**entity.conf)
-<<<<<<< HEAD
-    federation_entity.function.trust_anchors = trust_anchors
-=======
     federation_entity.function.trust_chain_collector.trust_anchors = trust_anchors
->>>>>>> 232fcbe7
     return federation_entity