--- conflicted
+++ resolved
@@ -17,21 +17,6 @@
 from oidc4vci.openid_credential_issuer import OpenidCredentialIssuer
 from oidc4vci.openid_credential_issuer.client_authn import ClientAssertion
 
-<<<<<<< HEAD
-CRYPT_CONFIG = {
-    "kwargs": {
-        "keys": {
-            "key_defs": [
-                {"type": "OCT", "use": ["enc"], "kid": "password"},
-                {"type": "OCT", "use": ["enc"], "kid": "salt"},
-            ]
-        },
-        "iterations": 1,
-    }
-}
-
-SESSION_PARAMS = {"encrypter": CRYPT_CONFIG}
-=======
 SESSION_PARAMS = {
     "encrypter": {
         "kwargs": {
@@ -44,7 +29,6 @@
             "iterations": 1,
         }
     }}
->>>>>>> 232fcbe7
 
 BASEDIR = os.path.abspath(os.path.dirname(__file__))
 
