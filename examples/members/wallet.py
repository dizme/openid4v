--- conflicted
+++ resolved
@@ -13,17 +13,9 @@
 
 
 def main(entity_id: str,
-<<<<<<< HEAD
-         wallet_provider: FederationCombo,
-         authority_hints: Optional[List[str]] = None,
-         trust_anchors: Optional[dict] = None,
-         preference: Optional[dict] = None,
-         ):
-=======
          authority_hints: Optional[List[str]] = None,
          trust_anchors: Optional[dict] = None,
          preference: Optional[dict] = None):
->>>>>>> 232fcbe7
     FE = FederationEntityBuilder(
         entity_id,
         key_conf={"key_defs": DEFAULT_KEY_DEFS},
