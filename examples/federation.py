--- conflicted
+++ resolved
@@ -1,12 +1,6 @@
 import logging
 
-<<<<<<< HEAD
-from cryptojwt.utils import importer
-
-logger = logging.getLogger()
-=======
 from examples import execute_function
->>>>>>> 232fcbe7
 
 #              TA
 #          +------|---+
@@ -22,45 +16,18 @@
 WP_ID = "https://wp.example.org"
 IM1_ID = "https://im1.example.org"
 IM2_ID = "https://im2.example.org"
-<<<<<<< HEAD
-OCI_ID = "https://pid.example.org"
-WALLET_ID = "s6BhdRkqt3"
-
-SESSION_PARAMS = {
-    "encrypter": {
-        "kwargs": {
-            "keys": {
-                "key_defs": [
-                    {"type": "OCT", "use": ["enc"], "kid": "password"},
-                    {"type": "OCT", "use": ["enc"], "kid": "salt"},
-                ]
-            },
-            "iterations": 1,
-        }
-    }
-}
-=======
 PID_ID = "https://pid.example.org"
 QEEA_ID = "https://qeea.example.org"
 
-logger = logging.getLogger("__name__")
->>>>>>> 232fcbe7
-
-
-def run(cls, **kwargs):
-    _func = importer(f"{cls}.main")
-    return _func(**kwargs)
+logger = logging.getLogger(__name__)
 
 
 def federation_setup():
     ##################
     # TRUST ANCHOR
-<<<<<<< HEAD
+    ##################
+
     logger.info("---- Trust Anchor ----")
-=======
-    ##################
-
->>>>>>> 232fcbe7
     kwargs = {
         "entity_id": TA_ID,
         "preference": {
@@ -69,13 +36,8 @@
             "contacts": "operations@ta.example.com"
         }
     }
-<<<<<<< HEAD
-    trust_anchor = run('members.ta', **kwargs)
-
-=======
     trust_anchor = execute_function('members.ta.main', **kwargs)
     logger.debug(f"Creating Trust Anchor: entity_id={TA_ID}")
->>>>>>> 232fcbe7
     trust_anchors = {TA_ID: trust_anchor.keyjar.export_jwks()}
 
     ##################
@@ -94,13 +56,9 @@
         "authority_hints": [TA_ID],
         "trust_anchors": trust_anchors
     }
-<<<<<<< HEAD
-    im1 = run("members.intermediate", **kwargs)
-=======
     im1 = execute_function("members.intermediate.main", **kwargs)
 
     logger.debug(f"Registering '{IM1_ID}' as subordinate to '{TA_ID}'")
->>>>>>> 232fcbe7
 
     trust_anchor.server.subordinate[IM1_ID] = {
         "jwks": im1.keyjar.export_jwks(),
@@ -128,13 +86,9 @@
         "authority_hints": [TA_ID],
         "trust_anchors": trust_anchors
     }
-<<<<<<< HEAD
-    im2 = run("members.intermediate", **kwargs)
-=======
     im2 = execute_function("members.intermediate.main", **kwargs)
 
     logger.debug(f"Registering '{IM2_ID}' as subordinate to '{TA_ID}'")
->>>>>>> 232fcbe7
 
     trust_anchor.server.subordinate[IM2_ID] = {
         "jwks": im2.keyjar.export_jwks(),
@@ -162,14 +116,10 @@
         "authority_hints": [IM1_ID],
         "trust_anchors": trust_anchors
     }
-<<<<<<< HEAD
-    rp = run("members.rp", **kwargs)
-=======
     rp = execute_function("members.rp.main", **kwargs)
 
     logger.debug(f"Registering '{RP_ID}' as subordinate to '{IM1_ID}'")
 
->>>>>>> 232fcbe7
     im1.server.subordinate[RP_ID] = {
         "jwks": rp.keyjar.export_jwks(),
         'authority_hints': [IM1_ID],
@@ -193,19 +143,12 @@
         "authority_hints": [IM2_ID],
         "trust_anchors": trust_anchors
     }
-<<<<<<< HEAD
-    wp = run("members.wallet_provider", **kwargs)
-
-    im2.server.subordinate[WP_ID] = {
-        "jwks": wp['federation_entity'].keyjar.export_jwks(),
-=======
     wallet_provider = execute_function("members.wallet_provider.main", **kwargs)
 
     logger.debug(f"Registering '{WP_ID}' as subordinate to '{IM2_ID}'")
 
     im2.server.subordinate[WP_ID] = {
         "jwks": wallet_provider['federation_entity'].keyjar.export_jwks(),
->>>>>>> 232fcbe7
         'authority_hints': [IM2_ID],
         "registration_info": {"entity_types": ["federation_entity", "wallet_provider"]},
     }
@@ -214,15 +157,11 @@
     # OpenidCredentialIssuer - PID version
     #########################################
 
-    logger.info("---- Openid Credential Issuer ----")
+    logger.info("---- Openid Credential Issuer PID variant ----")
     logger.info("--- Subordinate to intermediate 2 ---")
 
     kwargs = {
-<<<<<<< HEAD
-        "entity_id": OCI_ID,
-=======
         "entity_id": PID_ID,
->>>>>>> 232fcbe7
         "preference": {
             "organization_name": "The OpenID PID Credential Issuer",
             "homepage_uri": "https://pid.example.com",
@@ -232,17 +171,11 @@
         "trust_anchors": trust_anchors
     }
 
-<<<<<<< HEAD
-    pid = run("members.pid", **kwargs)
-
-    im2.server.subordinate[OCI_ID] = {
-=======
     pid = execute_function("members.pid.main", **kwargs)
 
     logger.debug(f"Registering '{PID_ID}' as subordinate to '{IM2_ID}'")
 
     im2.server.subordinate[PID_ID] = {
->>>>>>> 232fcbe7
         "jwks": pid['federation_entity'].keyjar.export_jwks(),
         'authority_hints': [IM2_ID],
         "registration_info": {"entity_types": ["federation_entity", "openid_credential_issuer"]},
@@ -253,19 +186,10 @@
     # OpenidCredentialIssuer - (Q)EEA version
     #########################################
 
-    logger.info("---- Openid Credential Issuer ----")
+    logger.info("---- Openid Credential Issuer QEEA variant ----")
     logger.info("--- Outside the federation ---")
 
     kwargs = {
-<<<<<<< HEAD
-        "entity_id": WALLET_ID,
-        "trust_anchors": trust_anchors,
-        "wallet_provider": wp
-    }
-    wallet = run("members.wallet", **kwargs)
-
-    ################## The whole set ###################
-=======
         "entity_id": QEEA_ID,
         "preference": {
             "organization_name": "The OpenID QEEA Credential Issuer",
@@ -288,7 +212,6 @@
 
 
     # ------------- return federation entities --------------
->>>>>>> 232fcbe7
 
     return {
         "ta": trust_anchor,
@@ -297,14 +220,9 @@
         "wp": wallet_provider,
         "rp": rp,
         "pid": pid,
-<<<<<<< HEAD
-        "wallet": wallet
-    }
-=======
         "qeea": qeea
     }
 
 
 if __name__ == "__main__":
-    print(federation_setup())
->>>>>>> 232fcbe7
+    print(federation_setup())